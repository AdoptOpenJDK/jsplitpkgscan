plugins {
    id 'java-library'
    id 'signing'
<<<<<<< HEAD
    id 'maven'
    id 'org.gradle.java.experimental-jigsaw' version '0.1.1'
    id "com.github.ben-manes.versions" version "0.20.0"
=======
    id 'maven-publish'
    id 'org.gradle.java.experimental-jigsaw' version '0.1.1'
    id 'com.github.ben-manes.versions' version '0.20.0'
>>>>>>> cac2ea5c
}

group = 'org.adoptopenjdk'

ext.mainClassName = 'jdk.Main'
javaModule.name = 'jsplitpkgscan'

sourceCompatibility = 11
targetCompatibility = 11

// Uncomment the section below if you want to just ./gradlew install locally
/*
repositories {
    mavenLocal()
}
*/

jar {
    manifest {
        attributes 'Main-Class': mainClassName,
                   'Automatic-Module-Name': 'org.adoptopenjdk.jsplitpkgscan'
        metaInf {
            from file('.')
            include 'LICENSE'
        }
    }
}

jar.doLast {
    // temporary work around to enable main class
    // using the jar executable
    exec {
        commandLine  System.properties['java.home'] + '/bin/jar',
                '--update',
                '--main-class',
                mainClassName,
                '--file',
                jar.archivePath
    }
}

task sourcesJar(type: Jar) {
    classifier 'sources'
    destinationDir file("${project.buildDir}/libs_other")
    from sourceSets.main.allSource
}

task javadocJar(type: Jar, dependsOn: javadoc) {
    classifier 'javadoc'
    destinationDir file("${project.buildDir}/libs_other")
    from javadoc.destinationDir
}

artifacts {
    archives sourcesJar
    archives javadocJar
}

signing {
    required { project.hasProperty('signing.password') && !project.version.contains('-SNAPSHOT') }
    sign configurations.archives
}

/*
 * Comment out this whole section if you don't want to upload the artifact on
 * a ./gradlew install
 */
<<<<<<< HEAD
uploadArchives {

    if (!project.hasProperty('signing.password')) {
        println "no archives will be uploaded due missing signing password"
        return
    }

    repositories.mavenDeployer {
        beforeDeployment { 
            MavenDeployment deployment -> signing.signPom(deployment)
        }

        repository(url: 'https://oss.sonatype.org/service/local/staging/deploy/maven2/') {
            authentication(userName: ossrhUsername, password: ossrhPassword)
            //proxy(host: '127.0.0.1', port: 3128, type: 'http')
        }

        snapshotRepository(url: 'https://oss.sonatype.org/content/repositories/snapshots/') {
            authentication(userName: ossrhUsername, password: ossrhPassword)
            //proxy(host: '127.0.0.1', port: 3128, type: 'http')
        }

        pom.project {
            name 'Split package scanner'
            packaging 'jar'
            description 'Tool to scan existing JAR/WAR files for split packages'
            url 'https://github.com/AdoptOpenJDK/jsplitpkgscan'
            
            scm {
                connection 'scm:git://github.com/AdoptOpenJDK/jsplitpkgscan.git'
                developerConnection 'scm:git://github.com/AdoptOpenJDK/jsplitpkgscan.git'
                url 'https://github.com/AdoptOpenJDK/jsplitpkgscan'
            }

            licenses {
                license {
                    name 'GNU General Public License, version 2, with the Classpath Exception'
                    url 'http://openjdk.java.net/legal/gplv2+ce.html'
                    distribution 'repo'
=======
publishing {
    publications {
        mavenJava(MavenPublication) {
            from components.java
            artifact sourcesJar
            artifact javadocJar
            pom {
                name = 'Split package scanner'
                description = 'Tool to scan existing JAR/WAR files for split packages'
                url = 'https://github.com/AdoptOpenJDK/jsplitpkgscan'  
                scm {
                    connection = 'scm:git://github.com/AdoptOpenJDK/jsplitpkgscan.git'
                    developerConnection = 'scm:git://github.com/AdoptOpenJDK/jsplitpkgscan.git'
                    url = 'https://github.com/AdoptOpenJDK/jsplitpkgscan'
                }
                licenses {
                    license {
                        name = 'GNU General Public License, version 2, with the Classpath Exception'
                        url = 'http://openjdk.java.net/legal/gplv2+ce.html'
                        distribution = 'repo'
                    }
                }
                developers {
                    developer {
                        id = 'reinhapa'
                        name = 'Patrick Reinhart'
                        email = 'patrick@reini.net'
                    }
                    developer {
                        id = 'ohumbel'
                        name = 'Otmar Humbel'
                        email = 'ohumbel@gmail.com'
                    }
>>>>>>> cac2ea5c
                }
            }
        }
    }
    repositories {
        if (project.hasProperty('ossrhUsername') && project.hasProperty('ossrhPassword')) {
            maven {
                def releasesRepoUrl = 'https://oss.sonatype.org/service/local/staging/deploy/maven2/'
                def snapshotsRepoUrl = 'https://oss.sonatype.org/content/repositories/snapshots/'
                url = version.endsWith('SNAPSHOT') ? snapshotsRepoUrl : releasesRepoUrl
                credentials {
                    username = ossrhUsername
                    password = ossrhPassword
                }
            }
        }
    }
}<|MERGE_RESOLUTION|>--- conflicted
+++ resolved
@@ -1,15 +1,9 @@
 plugins {
     id 'java-library'
     id 'signing'
-<<<<<<< HEAD
-    id 'maven'
-    id 'org.gradle.java.experimental-jigsaw' version '0.1.1'
-    id "com.github.ben-manes.versions" version "0.20.0"
-=======
     id 'maven-publish'
     id 'org.gradle.java.experimental-jigsaw' version '0.1.1'
     id 'com.github.ben-manes.versions' version '0.20.0'
->>>>>>> cac2ea5c
 }
 
 group = 'org.adoptopenjdk'
@@ -77,47 +71,6 @@
  * Comment out this whole section if you don't want to upload the artifact on
  * a ./gradlew install
  */
-<<<<<<< HEAD
-uploadArchives {
-
-    if (!project.hasProperty('signing.password')) {
-        println "no archives will be uploaded due missing signing password"
-        return
-    }
-
-    repositories.mavenDeployer {
-        beforeDeployment { 
-            MavenDeployment deployment -> signing.signPom(deployment)
-        }
-
-        repository(url: 'https://oss.sonatype.org/service/local/staging/deploy/maven2/') {
-            authentication(userName: ossrhUsername, password: ossrhPassword)
-            //proxy(host: '127.0.0.1', port: 3128, type: 'http')
-        }
-
-        snapshotRepository(url: 'https://oss.sonatype.org/content/repositories/snapshots/') {
-            authentication(userName: ossrhUsername, password: ossrhPassword)
-            //proxy(host: '127.0.0.1', port: 3128, type: 'http')
-        }
-
-        pom.project {
-            name 'Split package scanner'
-            packaging 'jar'
-            description 'Tool to scan existing JAR/WAR files for split packages'
-            url 'https://github.com/AdoptOpenJDK/jsplitpkgscan'
-            
-            scm {
-                connection 'scm:git://github.com/AdoptOpenJDK/jsplitpkgscan.git'
-                developerConnection 'scm:git://github.com/AdoptOpenJDK/jsplitpkgscan.git'
-                url 'https://github.com/AdoptOpenJDK/jsplitpkgscan'
-            }
-
-            licenses {
-                license {
-                    name 'GNU General Public License, version 2, with the Classpath Exception'
-                    url 'http://openjdk.java.net/legal/gplv2+ce.html'
-                    distribution 'repo'
-=======
 publishing {
     publications {
         mavenJava(MavenPublication) {
@@ -151,7 +104,6 @@
                         name = 'Otmar Humbel'
                         email = 'ohumbel@gmail.com'
                     }
->>>>>>> cac2ea5c
                 }
             }
         }
