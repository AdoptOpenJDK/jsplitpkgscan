--- conflicted
+++ resolved
@@ -51,13 +51,8 @@
     private final URI location;
     private final Map<String, Long> packages;
 
-<<<<<<< HEAD
-    Library(Path path, Function<Path, Map<String, Long>> pkgFunction) throws IOException {
-        this.location = path.toUri();
-=======
-    Library(Path path, Function<Path, Path> relativizeFunction, Function<Path, Set<String>> pkgFunction) throws IOException {
+    Library(Path path, Function<Path, Path> relativizeFunction, Function<Path, Map<String, Long>> pkgFunction) throws IOException {
         this.location = URI.create("file:/" + relativizeFunction.apply(path));
->>>>>>> 8d182827
         this.packages = pkgFunction.apply(path);
     }
 
@@ -101,13 +96,8 @@
         } else if (!(obj instanceof Library)) {
             return false;
         }
-<<<<<<< HEAD
         Library other = (Library)obj;
-        return compareTo(other)==0;
-=======
-        Library other = (Library) obj;
-        return location.equals(other.location);
->>>>>>> 8d182827
+        return compareTo(other) == 0;
     }
 
     /**
@@ -119,26 +109,15 @@
     static Map<String, Long> packages(Path dir) {
         try {
             return Files.find(dir, Integer.MAX_VALUE,
-<<<<<<< HEAD
                 (p, attr) -> p.getFileName().toString().endsWith(".class") &&
                     !p.getFileName().toString().equals(MODULE_INFO))
-                .map(Path::getParent)
-                .map(dir::relativize)
-                .map(Path::toString)
-                .map(pathName -> pathName.replace(File.separator, "."))
-                .map(Library::specialCaseTranslator)
-                .sorted()
-                .collect(Collectors.groupingBy(pkg -> pkg, Collectors.counting()));
-=======
-                    (p, attr) -> p.getFileName().toString().endsWith(".class") &&
-                            !p.getFileName().toString().equals(MODULE_INFO))
                     .map(Path::getParent)
                     .map(dir::relativize)
                     .map(Path::toString)
-                    .map(pathName -> pathName.replace(File.separatorChar, '.'))
+                    .map(pathName -> pathName.replace(File.separator, "."))
                     .map(Library::specialCaseTranslator)
-                    .collect(Collectors.toSet());
->>>>>>> 8d182827
+                    .sorted()
+                    .collect(Collectors.groupingBy(pkg -> pkg, Collectors.counting()));
         } catch (IOException e) {
             throw new UncheckedIOException(e);
         }
@@ -150,22 +129,13 @@
     static Map<String, Long> jarFilePackages(Path path) {
         try (JarFile jf = new JarFile(path.toFile())) {
             return jf.stream()
-<<<<<<< HEAD
-                .map(JarEntry::getName)
-                .filter(entryName -> entryName.endsWith(".class") && !entryName.equals(MODULE_INFO))
-                .map(Library::toPackage)
-                .map(Library::specialCaseTranslator)
-                .sorted()
-                .collect(Collectors.groupingBy(pkg -> pkg, Collectors.counting()));
-         } catch (IOException e) {
-=======
                     .map(JarEntry::getName)
                     .filter(entryName -> entryName.endsWith(".class") && !entryName.equals(MODULE_INFO))
                     .map(Library::toPackage)
                     .map(Library::specialCaseTranslator)
-                    .collect(Collectors.toSet());
+                    .sorted()
+                    .collect(Collectors.groupingBy(pkg -> pkg, Collectors.counting()));
         } catch (IOException e) {
->>>>>>> 8d182827
             throw new UncheckedIOException(e);
         }
     }
@@ -173,15 +143,9 @@
     static Map<String, Library> packageToModule() {
         Map<String, Library> map = new HashMap<>();
         ModuleFinder.ofSystem().findAll()
-<<<<<<< HEAD
-            .stream()
-            .map(moduleReference -> new Library(moduleReference))
-            .forEach(library -> library.packages().forEach((packageName, count) -> map.put(packageName, library)));
-=======
                 .stream()
                 .map(moduleReference -> new Library(moduleReference))
-                .forEach(library -> library.packages().forEach(packageName -> map.put(packageName, library)));
->>>>>>> 8d182827
+                .forEach(library -> library.packages().forEach((packageName, count) -> map.put(packageName, library)));
         return map;
     }
 
